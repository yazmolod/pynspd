--- conflicted
+++ resolved
@@ -1219,10 +1219,7 @@
 
 [[package]]
 name = "pynspd"
-<<<<<<< HEAD
 version = "0.5.4"
-=======
->>>>>>> 0d929aa0
 source = { editable = "." }
 dependencies = [
     { name = "geojson-pydantic" },
