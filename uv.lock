--- conflicted
+++ resolved
@@ -1207,11 +1207,7 @@
 
 [[package]]
 name = "pynspd"
-<<<<<<< HEAD
-version = "0.5.0"
-=======
 version = "0.5.3"
->>>>>>> 1cbbac99
 source = { editable = "." }
 dependencies = [
     { name = "geojson-pydantic" },
